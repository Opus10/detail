# Makefile for packaging and testing detail
#
# This Makefile has the following targets:
#
# setup - Sets up the development environment
# dependencies - Installs dependencies
# docs - Build documentation
# docs-serve - Serve documentation
# docs-requirements - Build the docs requirements file
# lint - Run code linting and static checks
# lint-fix - Fix common linting errors
# type-check - Run Pyright type-checking
# test - Run tests using pytest
# full-test-suite - Run full test suite using tox
# shell - Run a shell in a virtualenv
# docker-teardown - Spin down docker resources

OS = $(shell uname -s)

PACKAGE_NAME=detail
MODULE_NAME=detail
SHELL=bash

ifeq (${OS}, Linux)
	DOCKER_CMD?=sudo docker
	DOCKER_RUN_ARGS?=-v /home:/home -v $(shell pwd):/code -e EXEC_WRAPPER="" -u "$(shell id -u):$(shell id -g)"  -v /etc/passwd:/etc/passwd
	# The user can be passed to docker exec commands in Linux.
	# For example, "make shell user=root" for access to apt-get commands
	user?=$(shell id -u)
	group?=$(shell id ${user} -u)
	EXEC_WRAPPER?=$(DOCKER_CMD) exec --user="$(user):$(group)" -it $(PACKAGE_NAME)
else ifeq (${OS}, Darwin)
	DOCKER_CMD?=docker
	DOCKER_RUN_ARGS?=-v ~/:/home/circleci -v $(shell pwd):/code -e EXEC_WRAPPER=""
	EXEC_WRAPPER?=$(DOCKER_CMD) exec -it $(PACKAGE_NAME)
endif

# Docker run mounts the local code directory, SSH (for git), and global git config information
DOCKER_RUN_CMD?=$(DOCKER_CMD) run -t --name $(PACKAGE_NAME) $(DOCKER_RUN_ARGS) -d opus10/circleci-python-library

# Print usage of main targets when user types "make" or "make help"
.PHONY: help
help:
ifndef run
	@echo "Please choose one of the following targets: \n"\
	      "    docker-setup: Setup Docker development environment\n"\
	      "    conda-setup: Setup Conda development environment\n"\
	      "    lock: Lock dependencies\n"\
	      "    dependencies: Install dependencies\n"\
	      "    shell: Start a shell\n"\
	      "    test: Run tests\n"\
	      "    tox: Run tests against all versions of Python\n"\
	      "    lint: Run code linting and static checks\n"\
	      "    lint-fix: Fix common linting errors\n"\
	      "    type-check: Run Pyright type-checking\n"\
	      "    docs: Build documentation\n"\
	      "    docs-serve: Serve documentation\n"\
	      "    docs-requirements: Build the docs requirements file\n"\
	      "    docker-teardown: Spin down docker resources\n"\
	      "\n"\
	      "View the Makefile for more documentation"
	@exit 2
else
	$(EXEC_WRAPPER) $(run)
endif


# Pull the latest container and start a detached run
.PHONY: docker-start
docker-start:
<<<<<<< HEAD
	$(DOCKER_CMD) pull opus10/circleci-python-library
=======
	$(DOCKER_CMD) compose pull
>>>>>>> 03fee5b1
	$(DOCKER_RUN_CMD)


# Lock dependencies
.PHONY: lock
lock:
	$(EXEC_WRAPPER) poetry lock --no-update


# Install dependencies
.PHONY: dependencies
dependencies:
	$(EXEC_WRAPPER) poetry install --no-ansi


<<<<<<< HEAD
# Set up git configuration
.PHONY: git-setup
git-setup:
	$(EXEC_WRAPPER) git tidy --template -o .gitcommit.tpl
	$(EXEC_WRAPPER) git config --local commit.template .gitcommit.tpl
=======

>>>>>>> 03fee5b1


# Sets up a conda development environment
.PHONY: conda-create
conda-create:
	-conda env create -f environment.yml --force
	$(EXEC_WRAPPER) poetry config virtualenvs.create false --local


# Sets up a Conda development environment
.PHONY: conda-setup
conda-setup: EXEC_WRAPPER=conda run -n ${PACKAGE_NAME} --no-capture-output
conda-setup: conda-create lock dependencies 


# Sets up a Docker development environment
.PHONY: docker-setup
docker-setup: docker-teardown docker-start lock dependencies


# Spin down docker resources
.PHONY: docker-teardown
docker-teardown:
	-$(DOCKER_CMD) stop $(PACKAGE_NAME)
	-$(DOCKER_CMD) rm $(PACKAGE_NAME)


# Run a shell
.PHONY: shell
shell:
	$(EXEC_WRAPPER) /bin/bash


# Run pytest
.PHONY: test
test:
	$(EXEC_WRAPPER) pytest


# Run full test suite
.PHONY: full-test-suite
full-test-suite:
	$(EXEC_WRAPPER) tox


# Build documentation
.PHONY: docs
docs:
	$(EXEC_WRAPPER) mkdocs build -s


# Serve documentation
.PHONY: docs-serve
docs-serve:
	$(EXEC_WRAPPER) mkdocs serve


# Make the docs requirements file
.PHONY: docs-requirements
docs-requirements:
	$(EXEC_WRAPPER) poetry export --with dev --without-hashes -f requirements.txt > docs/requirements.txt


# Run code linting and static analysis. Ensure docs can be built
.PHONY: lint
lint:
	$(EXEC_WRAPPER) ruff format . --check
	$(EXEC_WRAPPER) ruff check ${MODULE_NAME}
	$(EXEC_WRAPPER) bash -c 'make docs'
	$(EXEC_WRAPPER) diff <(poetry export --with dev --without-hashes -f requirements.txt) docs/requirements.txt >/dev/null 2>&1 || exit 1


# Fix common linting errors
.PHONY: lint-fix
lint-fix:
	$(EXEC_WRAPPER) ruff format .
	$(EXEC_WRAPPER) ruff check ${MODULE_NAME} --fix


# Run Pyright type-checking
.PHONY: type-check
type-check:
	$(EXEC_WRAPPER) pyright $(MODULE_NAME)<|MERGE_RESOLUTION|>--- conflicted
+++ resolved
@@ -68,11 +68,7 @@
 # Pull the latest container and start a detached run
 .PHONY: docker-start
 docker-start:
-<<<<<<< HEAD
-	$(DOCKER_CMD) pull opus10/circleci-python-library
-=======
 	$(DOCKER_CMD) compose pull
->>>>>>> 03fee5b1
 	$(DOCKER_RUN_CMD)
 
 
@@ -86,17 +82,6 @@
 .PHONY: dependencies
 dependencies:
 	$(EXEC_WRAPPER) poetry install --no-ansi
-
-
-<<<<<<< HEAD
-# Set up git configuration
-.PHONY: git-setup
-git-setup:
-	$(EXEC_WRAPPER) git tidy --template -o .gitcommit.tpl
-	$(EXEC_WRAPPER) git config --local commit.template .gitcommit.tpl
-=======
-
->>>>>>> 03fee5b1
 
 
 # Sets up a conda development environment
